#!/usr/bin/env python

import asyncio
import functools
import getpass
import json
import logging
import os
import pip
import pkg_resources
import platform
import shutil
import signal
import sys
from argparse import Namespace
from copy import deepcopy
from pathlib import Path
from typing import NoReturn

import discord
import rich

# Set the event loop policies here so any subsequent `new_event_loop()`
# calls, in particular those as a result of the following imports,
# return the correct loop object.
from redbot import _early_init, __version__

_early_init()

import redbot.logging
from redbot.core import audio
from redbot.core.bot import Red, ExitCodes, _NoOwnerSet
from redbot.core.cli import interactive_config, confirm, parse_cli_flags
from redbot.setup import get_data_dir, get_name, save_config
from redbot.core import data_manager, drivers
from redbot.core._sharedlibdeprecation import SharedLibImportWarner


log = logging.getLogger("red.main")

#
#               Red - Discord Bot v3
#
#         Made by Twentysix, improved by many
#


def _get_instance_names():
    with data_manager.config_file.open(encoding="utf-8") as fs:
        data = json.load(fs)
    return sorted(data.keys())


def list_instances():
    if not data_manager.config_file.exists():
        print(
            "No instances have been configured! Configure one "
            "using `redbot-setup` before trying to run the bot!"
        )
        sys.exit(1)
    else:
        text = "Configured Instances:\n\n"
        for instance_name in _get_instance_names():
            text += "{}\n".format(instance_name)
        print(text)
        sys.exit(0)


def debug_info():
    """Shows debug information useful for debugging."""
    if sys.platform == "linux":
        import distro  # pylint: disable=import-error

    IS_WINDOWS = os.name == "nt"
    IS_MAC = sys.platform == "darwin"
    IS_LINUX = sys.platform == "linux"

    pyver = sys.version
    pipver = pip.__version__
    redver = __version__
    dpy_version = discord.__version__
    if IS_WINDOWS:
        os_info = platform.uname()
        osver = "{} {} (version {})".format(os_info.system, os_info.release, os_info.version)
    elif IS_MAC:
        os_info = platform.mac_ver()
        osver = "Mac OSX {} {}".format(os_info[0], os_info[2])
    else:
        osver = f"{distro.name()} {distro.version()}".strip()
    user_who_ran = getpass.getuser()
    info = (
        "Debug Info for Red\n\n"
        + "Red version: {}\n".format(redver)
        + "Python version: {}\n".format(pyver)
        + "Python executable: {}\n".format(sys.executable)
        + "Discord.py version: {}\n".format(dpy_version)
        + "Pip version: {}\n".format(pipver)
        + "OS version: {}\n".format(osver)
        + "System arch: {}\n".format(platform.machine())
        + "User: {}\n".format(user_who_ran)
        + "Metadata file: {}\n".format(data_manager.config_file)
    )
    print(info)
    sys.exit(0)


async def edit_instance(red, cli_flags):
    no_prompt = cli_flags.no_prompt
    token = cli_flags.token
    owner = cli_flags.owner
    prefix = cli_flags.prefix
    old_name = cli_flags.instance_name
    new_name = cli_flags.edit_instance_name
    data_path = cli_flags.edit_data_path
    copy_data = cli_flags.copy_data
    confirm_overwrite = cli_flags.overwrite_existing_instance

    if data_path is None and copy_data:
        print("--copy-data can't be used without --edit-data-path argument")
        sys.exit(1)
    if new_name is None and confirm_overwrite:
        print("--overwrite-existing-instance can't be used without --edit-instance-name argument")
        sys.exit(1)
    if (
        no_prompt
        and all(to_change is None for to_change in (token, owner, new_name, data_path))
        and not prefix
    ):
        print(
            "No arguments to edit were provided."
            " Available arguments (check help for more information):"
            " --edit-instance-name, --edit-data-path, --copy-data, --owner, --token, --prefix"
        )
        sys.exit(1)

    await _edit_token(red, token, no_prompt)
    await _edit_prefix(red, prefix, no_prompt)
    await _edit_owner(red, owner, no_prompt)

    data = deepcopy(data_manager.basic_config)
    name = _edit_instance_name(old_name, new_name, confirm_overwrite, no_prompt)
    _edit_data_path(data, name, data_path, copy_data, no_prompt)

    save_config(name, data)
    if old_name != name:
        save_config(old_name, {}, remove=True)


async def _edit_token(red, token, no_prompt):
    if token:
        if not len(token) >= 50:
            print(
                "The provided token doesn't look a valid Discord bot token."
                " Instance's token will remain unchanged.\n"
            )
            return
        await red._config.token.set(token)
    elif not no_prompt and confirm("Would you like to change instance's token?", default=False):
        await interactive_config(red, False, True, print_header=False)
        print("Token updated.\n")


async def _edit_prefix(red, prefix, no_prompt):
    if prefix:
        prefixes = sorted(prefix, reverse=True)
        await red._config.prefix.set(prefixes)
    elif not no_prompt and confirm("Would you like to change instance's prefixes?", default=False):
        print(
            "Enter the prefixes, separated by a space (please note "
            "that prefixes containing a space will need to be added with [p]set prefix)"
        )
        while True:
            prefixes = input("> ").strip().split()
            if not prefixes:
                print("You need to pass at least one prefix!")
                continue
            prefixes = sorted(prefixes, reverse=True)
            await red._config.prefix.set(prefixes)
            print("Prefixes updated.\n")
            break


async def _edit_owner(red, owner, no_prompt):
    if owner:
        if not (15 <= len(str(owner)) <= 20):
            print(
                "The provided owner id doesn't look like a valid Discord user id."
                " Instance's owner will remain unchanged."
            )
            return
        await red._config.owner.set(owner)
    elif not no_prompt and confirm("Would you like to change instance's owner?", default=False):
        print(
            "Remember:\n"
            "ONLY the person who is hosting Red should be owner."
            " This has SERIOUS security implications."
            " The owner can access any data that is present on the host system.\n"
        )
        if confirm("Are you sure you want to change instance's owner?", default=False):
            print("Please enter a Discord user id for new owner:")
            while True:
                owner_id = input("> ").strip()
                if not (15 <= len(owner_id) <= 20 and owner_id.isdecimal()):
                    print("That doesn't look like a valid Discord user id.")
                    continue
                owner_id = int(owner_id)
                await red._config.owner.set(owner_id)
                print("Owner updated.")
                break
        else:
            print("Instance's owner will remain unchanged.")
        print()


def _edit_instance_name(old_name, new_name, confirm_overwrite, no_prompt):
    if new_name:
        name = new_name
        if name in _get_instance_names() and not confirm_overwrite:
            name = old_name
            print(
                "An instance with this name already exists.\n"
                "If you want to remove the existing instance and replace it with this one,"
                " run this command with --overwrite-existing-instance flag."
            )
    elif not no_prompt and confirm("Would you like to change the instance name?", default=False):
        name = get_name()
        if name in _get_instance_names():
            print(
                "WARNING: An instance already exists with this name. "
                "Continuing will overwrite the existing instance config."
            )
            if not confirm(
                "Are you absolutely certain you want to continue with this instance name?",
                default=False,
            ):
                print("Instance name will remain unchanged.")
                name = old_name
            else:
                print("Instance name updated.")
        else:
            print("Instance name updated.")
        print()
    else:
        name = old_name
    return name


def _edit_data_path(data, instance_name, data_path, copy_data, no_prompt):
    # This modifies the passed dict.
    if data_path:
        new_path = Path(data_path)
        try:
            exists = new_path.exists()
        except OSError:
            print(
                "We were unable to check your chosen directory."
                " Provided path may contain an invalid character."
                " Data location will remain unchanged."
            )

        if not exists:
            try:
                new_path.mkdir(parents=True, exist_ok=True)
            except OSError:
                print(
                    "We were unable to create your chosen directory."
                    " Data location will remain unchanged."
                )
        data["DATA_PATH"] = data_path
        if copy_data and not _copy_data(data):
            print("Can't copy data to non-empty location. Data location will remain unchanged.")
            data["DATA_PATH"] = data_manager.basic_config["DATA_PATH"]
    elif not no_prompt and confirm("Would you like to change the data location?", default=False):
        data["DATA_PATH"] = get_data_dir(instance_name)
        if confirm("Do you want to copy the data from old location?", default=True):
            if not _copy_data(data):
                print("Can't copy the data to non-empty location.")
                if not confirm("Do you still want to use the new data location?"):
                    data["DATA_PATH"] = data_manager.basic_config["DATA_PATH"]
                    print("Data location will remain unchanged.")
                    return
            print("Old data has been copied over to the new location.")
        print("Data location updated.")


def _copy_data(data):
    if Path(data["DATA_PATH"]).exists():
        if any(os.scandir(data["DATA_PATH"])):
            return False
        else:
            # this is needed because copytree doesn't work when destination folder exists
            # Python 3.8 has `dirs_exist_ok` option for that
            os.rmdir(data["DATA_PATH"])
    shutil.copytree(data_manager.basic_config["DATA_PATH"], data["DATA_PATH"])
    return True


def handle_edit(cli_flags: Namespace):
    """
    This one exists to not log all the things like it's a full run of the bot.
    """
    loop = asyncio.new_event_loop()
    asyncio.set_event_loop(loop)
    data_manager.load_basic_configuration(cli_flags.instance_name)
    red = Red(cli_flags=cli_flags, description="Red V3", dm_help=None)
    try:
        driver_cls = drivers.get_driver_class()
        loop.run_until_complete(driver_cls.initialize(**data_manager.storage_details()))
        loop.run_until_complete(edit_instance(red, cli_flags))
        loop.run_until_complete(driver_cls.teardown())
    except (KeyboardInterrupt, EOFError):
        print("Aborted!")
    finally:
        loop.run_until_complete(asyncio.sleep(1))
        asyncio.set_event_loop(None)
        loop.stop()
        loop.close()
        sys.exit(0)


async def run_bot(red: Red, cli_flags: Namespace) -> None:
    """
    This runs the bot.

    Any shutdown which is a result of not being able to log in needs to raise
    a SystemExit exception.

    If the bot starts normally, the bot should be left to handle the exit case.
    It will raise SystemExit in a task, which will reach the event loop and
    interrupt running forever, then trigger our cleanup process, and does not
    need additional handling in this function.
    """

    driver_cls = drivers.get_driver_class()

    await driver_cls.initialize(**data_manager.storage_details())

    redbot.logging.init_logging(
        level=cli_flags.logging_level,
        location=data_manager.core_data_path() / "logs",
        cli_flags=cli_flags,
    )

    log.debug("====Basic Config====")
    log.debug("Data Path: %s", data_manager._base_data_path())
    log.debug("Storage Type: %s", data_manager.storage_type())

    # lib folder has to be in sys.path before trying to load any 3rd-party cog (GH-3061)
    # We might want to change handling of requirements in Downloader at later date
    LIB_PATH = data_manager.cog_data_path(raw_name="Downloader") / "lib"
    LIB_PATH.mkdir(parents=True, exist_ok=True)
    if str(LIB_PATH) not in sys.path:
        sys.path.append(str(LIB_PATH))

        # "It's important to note that the global `working_set` object is initialized from
        # `sys.path` when `pkg_resources` is first imported, but is only updated if you do
        # all future `sys.path` manipulation via `pkg_resources` APIs. If you manually modify
        # `sys.path`, you must invoke the appropriate methods on the `working_set` instance
        # to keep it in sync."
        # Source: https://setuptools.readthedocs.io/en/latest/pkg_resources.html#workingset-objects
        pkg_resources.working_set.add_entry(str(LIB_PATH))
    sys.meta_path.insert(0, SharedLibImportWarner())

    if cli_flags.token:
        token = cli_flags.token
    else:
        token = os.environ.get("RED_TOKEN", None)
        if not token:
            token = await red._config.token()

    prefix = cli_flags.prefix or await red._config.prefix()

    if not (token and prefix):
        if cli_flags.no_prompt is False:
            new_token = await interactive_config(
                red, token_set=bool(token), prefix_set=bool(prefix)
            )
            if new_token:
                token = new_token
        else:
            log.critical("Token and prefix must be set in order to login.")
            sys.exit(1)

    if cli_flags.dry_run:
        await red.http.close()
        sys.exit(0)
    try:
<<<<<<< HEAD
        await red.start(token, bot=True)
=======
        await red.start(token, cli_flags=cli_flags)
>>>>>>> ffbbd4d5
    except discord.LoginFailure:
        log.critical("This token doesn't seem to be valid.")
        db_token = await red._config.token()
        if db_token and not cli_flags.no_prompt:
            if confirm("\nDo you want to reset the token?"):
                await red._config.token.set("")
                print("Token has been reset.")
                sys.exit(0)
        sys.exit(1)
    except discord.PrivilegedIntentsRequired:
        console = rich.get_console()
        console.print(
            "Red requires all Privileged Intents to be enabled.\n"
            "You can find out how to enable Privileged Intents with this guide:\n"
            "https://docs.discord.red/en/stable/bot_application_guide.html#enabling-privileged-intents",
            style="red",
        )
        sys.exit(1)
    except _NoOwnerSet:
        print(
            "Bot doesn't have any owner set!\n"
            "This can happen when your bot's application is owned by team"
            " as team members are NOT owners by default.\n\n"
            "Remember:\n"
            "ONLY the person who is hosting Red should be owner."
            " This has SERIOUS security implications."
            " The owner can access any data that is present on the host system.\n"
            "With that out of the way, depending on who you want to be considered as owner,"
            " you can:\n"
            "a) pass --team-members-are-owners when launching Red"
            " - in this case Red will treat all members of the bot application's team as owners\n"
            f"b) set owner manually with `redbot --edit {cli_flags.instance_name}`\n"
            "c) pass owner ID(s) when launching Red with --owner"
            " (and --co-owner if you need more than one) flag\n"
        )
        sys.exit(1)

    return None


def handle_early_exit_flags(cli_flags: Namespace):
    if cli_flags.list_instances:
        list_instances()
    elif cli_flags.version:
        print("Red V3")
        print("Current Version: {}".format(__version__))
        sys.exit(0)
    elif cli_flags.debuginfo:
        debug_info()
    elif not cli_flags.instance_name and (not cli_flags.no_instance or cli_flags.edit):
        print("Error: No instance name was provided!")
        sys.exit(1)


async def shutdown_handler(red, signal_type=None, exit_code=None):
    if signal_type:
        await audio.shutdown("", 0, force_shutdown=True)
        log.info("%s received. Quitting...", signal_type)
        # Do not collapse the below line into other logic
        # We need to renter this function
        # after it interrupts the event loop.
        sys.exit(ExitCodes.SHUTDOWN)
    elif exit_code is None:
        log.info("Shutting down from unhandled exception")
        red._shutdown_mode = ExitCodes.CRITICAL

    if exit_code is not None:
        red._shutdown_mode = exit_code

    try:
        await red.close()
    finally:
        # Then cancels all outstanding tasks other than ourselves
        pending = [t for t in asyncio.all_tasks() if t is not asyncio.current_task()]
        [task.cancel() for task in pending]
        await asyncio.gather(*pending, return_exceptions=True)


def global_exception_handler(red, loop, context):
    """
    Logs unhandled exceptions in other tasks
    """
    exc = context.get("exception")
    # These will get handled later when it *also* kills loop.run_forever
    if exc is not None and isinstance(exc, (KeyboardInterrupt, SystemExit)):
        return
    # Maybe in the future we should handle some of the other things
    # that the default exception handler handles, but this should work fine for now.
    log.critical(
        "Caught unhandled exception in %s:\n%s",
        context.get("future", "event loop"),
        context["message"],
        exc_info=exc,
    )


def red_exception_handler(red, red_task: asyncio.Future):
    """
    This is set as a done callback for Red

    must be used with functools.partial

    If the main bot.run dies for some reason,
    we don't want to swallow the exception and hang.
    """
    try:
        red_task.result()
    except (SystemExit, KeyboardInterrupt, asyncio.CancelledError):
        pass  # Handled by the global_exception_handler, or cancellation
    except Exception as exc:
        log.critical("The main bot task didn't handle an exception and has crashed", exc_info=exc)
        log.warning("Attempting to die as gracefully as possible...")
        red.loop.create_task(shutdown_handler(red))


def main():
    red = None  # Error handling for users misusing the bot
    cli_flags = parse_cli_flags(sys.argv[1:])
    handle_early_exit_flags(cli_flags)
    if cli_flags.edit:
        handle_edit(cli_flags)
        return
    try:
        loop = asyncio.new_event_loop()
        asyncio.set_event_loop(loop)

        if cli_flags.no_instance:
            print(
                "\033[1m"
                "Warning: The data will be placed in a temporary folder and removed on next system "
                "reboot."
                "\033[0m"
            )
            cli_flags.instance_name = "temporary_red"
            data_manager.create_temp_config()

        data_manager.load_basic_configuration(cli_flags.instance_name)

        red = Red(cli_flags=cli_flags, description="Red V3", dm_help=None)

        if os.name != "nt":
            # None of this works on windows.
            # At least it's not a redundant handler...
            signals = (signal.SIGHUP, signal.SIGTERM, signal.SIGINT)
            for s in signals:
                loop.add_signal_handler(
                    s, lambda s=s: asyncio.create_task(shutdown_handler(red, s))
                )

        exc_handler = functools.partial(global_exception_handler, red)
        loop.set_exception_handler(exc_handler)
        # We actually can't (just) use asyncio.run here
        # We probably could if we didn't support windows, but we might run into
        # a scenario where this isn't true if anyone works on RPC more in the future
        fut = loop.create_task(run_bot(red, cli_flags))
        r_exc_handler = functools.partial(red_exception_handler, red)
        fut.add_done_callback(r_exc_handler)
        loop.run_forever()
    except KeyboardInterrupt:
        # We still have to catch this here too. (*joy*)
        log.warning("Please do not use Ctrl+C to Shutdown Red! (attempting to die gracefully...)")
        log.error("Received KeyboardInterrupt, treating as interrupt")
        if red is not None:
            loop.run_until_complete(shutdown_handler(red, signal.SIGINT))
    except SystemExit as exc:
        # We also have to catch this one here. Basically any exception which normally
        # Kills the python interpreter (Base Exceptions minus asyncio.cancelled)
        # We need to do something with prior to having the loop close
        log.info("Shutting down with exit code: %s", exc.code)
        if red is not None:
            loop.run_until_complete(shutdown_handler(red, None, exc.code))
    except Exception as exc:  # Non standard case.
        log.exception("Unexpected exception (%s): ", type(exc), exc_info=exc)
        if red is not None:
            loop.run_until_complete(shutdown_handler(red, None, ExitCodes.CRITICAL))
    finally:
        # Allows transports to close properly, and prevent new ones from being opened.
        # Transports may still not be closed correctly on windows, see below
        loop.run_until_complete(loop.shutdown_asyncgens())
        # *we* aren't cleaning up more here, but it prevents
        # a runtime error at the event loop on windows
        # with resources which require longer to clean up.
        # With other event loops, a failure to cleanup prior to here
        # results in a resource warning instead
        log.info("Please wait, cleaning up a bit more")
        loop.run_until_complete(asyncio.sleep(2))
        asyncio.set_event_loop(None)
        loop.stop()
        loop.close()
        exit_code = red._shutdown_mode if red is not None else 1
        sys.exit(exit_code)


if __name__ == "__main__":
    main()<|MERGE_RESOLUTION|>--- conflicted
+++ resolved
@@ -385,11 +385,7 @@
         await red.http.close()
         sys.exit(0)
     try:
-<<<<<<< HEAD
-        await red.start(token, bot=True)
-=======
         await red.start(token, cli_flags=cli_flags)
->>>>>>> ffbbd4d5
     except discord.LoginFailure:
         log.critical("This token doesn't seem to be valid.")
         db_token = await red._config.token()
