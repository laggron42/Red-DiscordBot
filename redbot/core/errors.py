--- conflicted
+++ resolved
@@ -23,13 +23,13 @@
         return f"There is already a package named {self.spec.name.split('.')[-1]} loaded"
 
 
-<<<<<<< HEAD
 class CogLoadError(RedError):
     """Raised by a cog when it cannot load itself.
     The message will be send to the user."""
 
     pass
-=======
+
+
 class BankError(RedError):
     """Base error class for bank-related errors."""
 
@@ -48,5 +48,4 @@
     def __str__(self) -> str:
         return _("{user}'s balance cannot rise above {max:,} {currency}.").format(
             user=self.user, max=self.max_balance, currency=self.currency_name
-        )
->>>>>>> 8bba860f
+        )