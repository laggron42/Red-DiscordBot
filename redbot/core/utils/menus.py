# Original source of reaction-based menu idea from
# https://github.com/Lunar-Dust/Dusty-Cogs/blob/master/menu/menu.py
#
# Ported to Red V3 by Palm\_\_ (https://github.com/palmtree5)
import asyncio
import contextlib
import functools
from types import MappingProxyType
from typing import Callable, Dict, Iterable, List, Mapping, Optional, TypeVar, Union

import discord

from .. import commands
from .predicates import ReactionPredicate
from .views import SimpleMenu, _SimplePageSource

__all__ = (
    "menu",
    "next_page",
    "prev_page",
    "close_menu",
    "start_adding_reactions",
    "DEFAULT_CONTROLS",
)

_T = TypeVar("_T")
_PageList = TypeVar("_PageList", List[str], List[discord.Embed])
_ReactableEmoji = Union[str, discord.Emoji]
_ControlCallable = Callable[[commands.Context, _PageList, discord.Message, int, float, str], _T]

_active_menus: Dict[int, SimpleMenu] = {}


class _GenericButton(discord.ui.Button):
    def __init__(self, emoji: discord.PartialEmoji, func: _ControlCallable):
        super().__init__(emoji=emoji, style=discord.ButtonStyle.grey)
        self.func = func

    async def callback(self, interaction: discord.Interaction):
        await interaction.response.defer()
        ctx = self.view.ctx
        pages = self.view.source.entries
        controls = None
        message = self.view.message
        page = self.view.current_page
        timeout = self.view.timeout
        emoji = (
            str(self.emoji)
            if self.emoji.is_unicode_emoji()
            else (ctx.bot.get_emoji(self.emoji.id) or self.emoji)
        )
<<<<<<< HEAD
        user = self.view.author if not self.view._fallback_author_to_ctx else None
        try:
            if user is not None:
                await self.func(ctx, pages, controls, message, page, timeout, emoji, user=user)
            else:
                await self.func(ctx, pages, controls, message, page, timeout, emoji)
        except Exception:
            pass
=======
        await self.func(ctx, pages, controls, message, page, timeout, emoji)
>>>>>>> 293d8065


async def menu(
    ctx: commands.Context,
    pages: _PageList,
    controls: Optional[Mapping[str, _ControlCallable]] = None,
    message: Optional[discord.Message] = None,
    page: int = 0,
    timeout: float = 30.0,
    *,
    user: Optional[discord.User] = None,
) -> _T:
    """
    An emoji-based menu

    .. note:: All pages should be of the same type

    .. note:: All functions for handling what a particular emoji does
              should be coroutines (i.e. :code:`async def`). Additionally,
              they must take all of the parameters of this function, in
              addition to a string representing the emoji reacted with.
              This parameter should be the last one, and none of the
              parameters in the handling functions are optional

    .. warning:: If you're using the ``user`` param, you need to pass it
              as a keyword-only argument, and set :obj:`None` as the
              default in your function.

    Parameters
    ----------
    ctx: commands.Context
        The command context
    pages: `list` of `str` or `discord.Embed`
        The pages of the menu.
    controls: Optional[Mapping[str, Callable]]
        A mapping of emoji to the function which handles the action for the
        emoji. The signature of the function should be the same as of this function
        and should additionally accept an ``emoji`` parameter of type `str`.
        If not passed, `DEFAULT_CONTROLS` is used *or*
        only a close menu control is shown when ``pages`` is of length 1.
    message: Optional[discord.Message]
        The message representing the menu. Usually :code:`None` when first opening
        the menu
    page: int
        The current page number of the menu
    timeout: float
        The time (in seconds) to wait for a reaction
    user: Optional[discord.User]
        The user allowed to interact with the menu. Defaults to ``ctx.author``.

    Raises
    ------
    RuntimeError
        If either of the notes above are violated
    """
    if message is not None and message.id in _active_menus:
        # prevents the expected callback from going any further
        # our custom button will always pass the message the view is
        # attached to, allowing one to send multiple menus on the same
        # context.
        view = _active_menus[message.id]
        if pages != view.source.entries:
            view._source = _SimplePageSource(pages)
        new_page = await view.get_page(page)
        view.current_page = page
        view.timeout = timeout
        await view.message.edit(**new_page)
        return
    if not isinstance(pages[0], (discord.Embed, str)):
        raise RuntimeError("Pages must be of type discord.Embed or str")
    if not all(isinstance(x, discord.Embed) for x in pages) and not all(
        isinstance(x, str) for x in pages
    ):
        raise RuntimeError("All pages must be of the same type")
    if controls is None:
        if len(pages) == 1:
            controls = {"\N{CROSS MARK}": close_menu}
        else:
            controls = DEFAULT_CONTROLS
    for key, value in controls.items():
        maybe_coro = value
        if isinstance(value, functools.partial):
            maybe_coro = value.func
        if not asyncio.iscoroutinefunction(maybe_coro):
            raise RuntimeError("Function must be a coroutine")

    if await ctx.bot.use_buttons() and message is None:
        # Only send the button version if `message` is None
        # This is because help deals with this menu in weird ways
        # where the original message is already sent prior to starting.
        # This is not normally the way we recommend sending this because
        # internally we already include the emojis we expect.
        if controls == DEFAULT_CONTROLS:
            view = SimpleMenu(pages, timeout=timeout)
            await view.start(ctx, user=user)
            await view.wait()
            return
        else:
            view = SimpleMenu(pages, timeout=timeout)
            view.remove_item(view.last_button)
            view.remove_item(view.first_button)
            has_next = False
            has_prev = False
            has_close = False
            to_add = {}
            for emoji, func in controls.items():
                part_emoji = discord.PartialEmoji.from_str(str(emoji))
                if func == next_page:
                    has_next = True
                    if part_emoji != view.forward_button.emoji:
                        view.forward_button.emoji = part_emoji
                elif func == prev_page:
                    has_prev = True
                    if part_emoji != view.backward_button.emoji:
                        view.backward_button.emoji = part_emoji
                elif func == close_menu:
                    has_close = True
                else:
                    to_add[part_emoji] = func
            if not has_next:
                view.remove_item(view.forward_button)
            if not has_prev:
                view.remove_item(view.backward_button)
            if not has_close:
                view.remove_item(view.stop_button)
            for emoji, func in to_add.items():
                view.add_item(_GenericButton(emoji, func))
            await view.start(ctx, user=user)
            _active_menus[view.message.id] = view
            await view.wait()
            del _active_menus[view.message.id]
            return
    current_page = pages[page]

    if not message:
        if isinstance(current_page, discord.Embed):
            message = await ctx.send(embed=current_page)
        else:
            message = await ctx.send(current_page)
        # Don't wait for reactions to be added (GH-1797)
        # noinspection PyAsyncCall
        start_adding_reactions(message, controls.keys())
    else:
        try:
            if isinstance(current_page, discord.Embed):
                await message.edit(embed=current_page)
            else:
                await message.edit(content=current_page)
        except discord.NotFound:
            return

    try:
        predicates = ReactionPredicate.with_emojis(
            tuple(controls.keys()), message, user or ctx.author
        )
        tasks = [
            asyncio.create_task(ctx.bot.wait_for("reaction_add", check=predicates)),
            asyncio.create_task(ctx.bot.wait_for("reaction_remove", check=predicates)),
        ]
        done, pending = await asyncio.wait(
            tasks, timeout=timeout, return_when=asyncio.FIRST_COMPLETED
        )
        for task in pending:
            task.cancel()

        if len(done) == 0:
            raise asyncio.TimeoutError()
        react, user = done.pop().result()
    except asyncio.TimeoutError:
        if not ctx.me:
            return
        try:
            if (
                isinstance(message.channel, discord.PartialMessageable)
                or message.channel.permissions_for(ctx.me).manage_messages
            ):
                await message.clear_reactions()
            else:
                raise RuntimeError
        except (discord.Forbidden, RuntimeError):  # cannot remove all reactions
            for key in controls.keys():
                try:
                    await message.remove_reaction(key, ctx.bot.user)
                except discord.Forbidden:
                    return
                except discord.HTTPException:
                    pass
        except discord.NotFound:
            return
    else:
        if user is not None:
            return await controls[react.emoji](
                ctx, pages, controls, message, page, timeout, react.emoji, user=user
            )
        else:
            return await controls[react.emoji](
                ctx, pages, controls, message, page, timeout, react.emoji
            )


async def next_page(
    ctx: commands.Context,
    pages: list,
    controls: Mapping[str, _ControlCallable],
    message: discord.Message,
    page: int,
    timeout: float,
    emoji: str,
    *,
    user: Optional[discord.User] = None,
) -> _T:
    """
    Function for showing next page which is suitable
    for use in ``controls`` mapping that is passed to `menu()`.
    """
    if page >= len(pages) - 1:
        page = 0  # Loop around to the first item
    else:
        page = page + 1
    if user is not None:
        return await menu(
            ctx, pages, controls, message=message, page=page, timeout=timeout, user=user
        )
    else:
        return await menu(ctx, pages, controls, message=message, page=page, timeout=timeout)


async def prev_page(
    ctx: commands.Context,
    pages: list,
    controls: Mapping[str, _ControlCallable],
    message: discord.Message,
    page: int,
    timeout: float,
    emoji: str,
    *,
    user: Optional[discord.User] = None,
) -> _T:
    """
    Function for showing previous page which is suitable
    for use in ``controls`` mapping that is passed to `menu()`.
    """
    if page <= 0:
        page = len(pages) - 1  # Loop around to the last item
    else:
        page = page - 1
    if user is not None:
        return await menu(
            ctx, pages, controls, message=message, page=page, timeout=timeout, user=user
        )
    else:
        return await menu(ctx, pages, controls, message=message, page=page, timeout=timeout)


async def close_menu(
    ctx: commands.Context,
    pages: list,
    controls: Mapping[str, _ControlCallable],
    message: discord.Message,
    page: int,
    timeout: float,
    emoji: str,
    *,
    user: Optional[discord.User] = None,
) -> None:
    """
    Function for closing (deleting) menu which is suitable
    for use in ``controls`` mapping that is passed to `menu()`.
    """
    with contextlib.suppress(discord.NotFound):
        await message.delete()


def start_adding_reactions(
    message: discord.Message, emojis: Iterable[_ReactableEmoji]
) -> asyncio.Task:
    """Start adding reactions to a message.

    This is a non-blocking operation - calling this will schedule the
    reactions being added, but the calling code will continue to
    execute asynchronously. There is no need to await this function.

    This is particularly useful if you wish to start waiting for a
    reaction whilst the reactions are still being added - in fact,
    this is exactly what `menu()` uses to do that.

    Parameters
    ----------
    message: discord.Message
        The message to add reactions to.
    emojis : Iterable[Union[str, discord.Emoji]]
        The emojis to react to the message with.

    Returns
    -------
    asyncio.Task
        The task for the coroutine adding the reactions.

    """

    async def task():
        # The task should exit silently if the message is deleted
        with contextlib.suppress(discord.NotFound):
            for emoji in emojis:
                await message.add_reaction(emoji)

    return asyncio.create_task(task())


#: Default controls for `menu()` that contain controls for
#: previous page, closing menu, and next page.
DEFAULT_CONTROLS: Mapping[str, _ControlCallable] = MappingProxyType(
    {
        "\N{LEFTWARDS BLACK ARROW}\N{VARIATION SELECTOR-16}": prev_page,
        "\N{CROSS MARK}": close_menu,
        "\N{BLACK RIGHTWARDS ARROW}\N{VARIATION SELECTOR-16}": next_page,
    }
)<|MERGE_RESOLUTION|>--- conflicted
+++ resolved
@@ -49,18 +49,11 @@
             if self.emoji.is_unicode_emoji()
             else (ctx.bot.get_emoji(self.emoji.id) or self.emoji)
         )
-<<<<<<< HEAD
         user = self.view.author if not self.view._fallback_author_to_ctx else None
-        try:
-            if user is not None:
-                await self.func(ctx, pages, controls, message, page, timeout, emoji, user=user)
-            else:
-                await self.func(ctx, pages, controls, message, page, timeout, emoji)
-        except Exception:
-            pass
-=======
-        await self.func(ctx, pages, controls, message, page, timeout, emoji)
->>>>>>> 293d8065
+        if user is not None:
+            await self.func(ctx, pages, controls, message, page, timeout, emoji, user=user)
+        else:
+            await self.func(ctx, pages, controls, message, page, timeout, emoji)
 
 
 async def menu(
