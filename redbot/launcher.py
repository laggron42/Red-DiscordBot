import getpass
import os
import platform
import subprocess
import sys
import argparse
import asyncio

import pkg_resources
from pathlib import Path
from redbot.setup import (
    basic_setup,
    load_existing_config,
    remove_instance,
    remove_instance_interaction,
    create_backup,
    save_config,
)
from redbot.core.utils import safe_delete
from redbot.core.cli import confirm

if sys.platform == "linux":
    import distro

PYTHON_OK = sys.version_info >= (3, 5)
INTERACTIVE_MODE = not len(sys.argv) > 1  # CLI flags = non-interactive

INTRO = (
    "==========================\n" "Red Discord Bot - Launcher\n" "==========================\n"
)

IS_WINDOWS = os.name == "nt"
IS_MAC = sys.platform == "darwin"


def parse_cli_args():
    parser = argparse.ArgumentParser(
        description="Red - Discord Bot's launcher (V3)", allow_abbrev=False
    )
    instances = load_existing_config()
    parser.add_argument(
        "instancename",
        metavar="instancename",
        type=str,
        nargs="?",
        help="The instance to run",
        choices=list(instances.keys()),
    )
    parser.add_argument("--start", "-s", help="Starts Red", action="store_true")
    parser.add_argument(
        "--auto-restart", help="Autorestarts Red in case of issues", action="store_true"
    )
    parser.add_argument("--update", help="Updates Red", action="store_true")
    parser.add_argument(
        "--update-dev", help="Updates Red from the Github repo", action="store_true"
    )
    parser.add_argument(
        "--voice", help="Installs extra 'voice' when updating", action="store_true"
    )
    parser.add_argument("--docs", help="Installs extra 'docs' when updating", action="store_true")
    parser.add_argument("--test", help="Installs extra 'test' when updating", action="store_true")
    parser.add_argument(
        "--mongo", help="Installs extra 'mongo' when updating", action="store_true"
    )
    parser.add_argument(
        "--debuginfo",
        help="Prints basic debug info that would be useful for support",
        action="store_true",
    )
    return parser.parse_known_args()


def update_red(dev=False, reinstall=False, voice=False, mongo=False, docs=False, test=False):
    interpreter = sys.executable
    print("Updating Red...")
    # If the user ran redbot-launcher.exe, updating with pip will fail
    # on windows since the file is open and pip will try to overwrite it.
    # We have to rename redbot-launcher.exe in this case.
    launcher_script = os.path.abspath(sys.argv[0])
    old_name = launcher_script + ".exe"
    new_name = launcher_script + ".old"
    renamed = False
    if "redbot-launcher" in launcher_script and IS_WINDOWS:
        renamed = True
        print("Renaming {} to {}".format(old_name, new_name))
        if os.path.exists(new_name):
            os.remove(new_name)
        os.rename(old_name, new_name)
    egg_l = []
    if voice:
        egg_l.append("voice")
    if mongo:
        egg_l.append("mongo")
    if docs:
        egg_l.append("docs")
    if test:
        egg_l.append("test")
    if dev:
        package = "git+https://github.com/Cog-Creators/Red-DiscordBot@V3/develop"
        if egg_l:
            package += "#egg=Red-DiscordBot[{}]".format(", ".join(egg_l))
    else:
        package = "Red-DiscordBot"
        if egg_l:
            package += "[{}]".format(", ".join(egg_l))
    if reinstall:
        code = subprocess.call(
            [
                interpreter,
                "-m",
                "pip",
                "install",
                "-U",
                "-I",
                "--force-reinstall",
                "--no-cache-dir",
                "--process-dependency-links",
                package,
            ]
        )
    else:
        code = subprocess.call(
            [interpreter, "-m", "pip", "install", "-U", "--process-dependency-links", package]
        )
    if code == 0:
        print("Red has been updated")
    else:
        print("Something went wrong while updating!")

    # If redbot wasn't updated, we renamed our .exe file and didn't replace it
    scripts = os.listdir(os.path.dirname(launcher_script))
    if renamed and "redbot-launcher.exe" not in scripts:
        print("Renaming {} to {}".format(new_name, old_name))
        os.rename(new_name, old_name)


def run_red(selected_instance, autorestart: bool = False, cliflags=None):
    while True:
        print("Starting {}...".format(selected_instance))
        cmd_list = ["redbot", selected_instance]
        if cliflags:
            cmd_list += cliflags
        status = subprocess.call(cmd_list)
        if (not autorestart) or (autorestart and status != 26):
            break


def cli_flag_getter():
    print("Would you like to enter any cli flags to pass to redbot? (y/n)")
    resp = user_choice()
    if resp == "n":
        return None
    elif resp == "y":
        flags = []
        print("Ok, we will now walk through choosing cli flags")
        print("Would you like to specify an owner? (y/n)")
        choice = user_choice()
        if choice == "y":
            print("Enter the user id for the owner")
            owner_id = user_choice()
            flags.append("--owner {}".format(owner_id))
        print("Would you like to specify any prefixes? (y/n)")
        choice = user_choice()
        if choice == "y":
            print(
                "Enter the prefixes, separated by a space (please note "
                "that prefixes containing a space will need to be added with [p]set prefix)"
            )
            prefixes = user_choice().split()
            for p in prefixes:
                flags.append("-p {}".format(p))
        print(
            "Would you like to disable console input? Please note that features "
            "requiring console interaction may fail to work (y/n)"
        )
        choice = user_choice()
        if choice == "y":
            flags.append("--no-prompt")
        print("Would you like to start with no cogs loaded? (y/n)")
        choice = user_choice()
        if choice == "y":
            flags.append("--no-cogs")
        print("Is this a selfbot? (y/n)")
        choice = user_choice()
        if choice == "y":
            print(
                "Please note that selfbots are not allowed by Discord. See"
                "https://support.discordapp.com/hc/en-us/articles/115002192352-Automated-user-accounts-self-bots-"
                "for more information."
            )
            flags.append("--self-bot")
        print("Does this token belong to a user account rather than a bot account? (y/n)")
        choice = user_choice()
        if choice == "y":
            flags.append("--not-bot")
        print("Do you want to do a dry run? (y/n)")
        choice = user_choice()
        if choice == "y":
            flags.append("--dry-run")
        print("Do you want to set the log level to debug? (y/n)")
        choice = user_choice()
        if choice == "y":
            flags.append("--debug")
        print(
            "Do you want the Dev cog loaded (thus enabling commands such as debug and repl)? (y/n)"
        )
        choice = user_choice()
        if choice == "y":
            flags.append("--dev")
        print("Do you want to enable RPC? (y/n)")
        choice = user_choice()
        if choice == "y":
            flags.append("--rpc")
        print("You have selected the following cli flags:\n\n")
        print("\n".join(flags))
        print("\nIf this looks good to you, type y. If you wish to start over, type n")
        choice = user_choice()
        if choice == "y":
            print("Done selecting cli flags")
            return flags
        else:
            print("Starting over")
            return cli_flag_getter()
    else:
        print("Invalid response! Let's try again")
        return cli_flag_getter()


def instance_menu():
    instances = load_existing_config()
    if not instances:
        print("No instances found!")
        return None
    counter = 0
    print("Red instance menu\n")

    name_num_map = {}
    for name in list(instances.keys()):
        print("{}. {}\n".format(counter + 1, name))
        name_num_map[str(counter + 1)] = name
        counter += 1

    while True:
        selection = user_choice()
        try:
            selection = int(selection)
        except ValueError:
            print("Invalid input! Please enter a number corresponding to an instance.")
        else:
            if selection not in list(range(1, counter + 1)):
                print("Invalid selection! Please try again")
            else:
                return name_num_map[str(selection)]


async def reset_red():
    instances = load_existing_config()

    if not instances:
        print("No instance to delete.\n")
        return
    print("WARNING: You are about to remove ALL Red instances on this computer.")
    print(
        "If you want to reset data of only one instance, "
        "please select option 5 in the launcher."
    )
    await asyncio.sleep(2)
    print("\nIf you continue you will remove these instanes.\n")
    for instance in list(instances.keys()):
        print("    - {}".format(instance))
    await asyncio.sleep(3)
    print('\nIf you want to reset all instances, type "I agree".')
    response = input("> ").strip()
    if response != "I agree":
        print("Cancelling...")
        return

    if confirm("\nDo you want to create a backup for an instance? (y/n) "):
        for index, instance in instances.items():
            print("\nRemoving {}...".format(index))
            await create_backup(index, instance)
            await remove_instance(index, instance)
    else:
        for index, instance in instances.items():
            await remove_instance(index, instance)
    print("All instances have been removed.")


def clear_screen():
    if IS_WINDOWS:
        os.system("cls")
    else:
        os.system("clear")


def wait():
    if INTERACTIVE_MODE:
        input("Press enter to continue.")


def user_choice():
    return input("> ").lower().strip()


def extras_selector():
    print("Enter any extra requirements you want installed\n")
    print("Options are: voice, docs, test, mongo\n")
    selected = user_choice()
    selected = selected.split()
    return selected


<<<<<<< HEAD
def development_choice(reinstall = False, can_go_back = True):
=======
def development_choice(reinstall=False):
>>>>>>> 7a70d12e
    while True:
        print("\n")
        print("Do you want to install stable or development version?")
        print("1. Stable version")
        print("2. Development version")
        if can_go_back:
            print("\n")
            print("0. Go back")
        choice = user_choice()
        print("\n")
        
        if choice == "1":
            selected = extras_selector()
            update_red(
                dev=False,
                reinstall=reinstall,
                voice=True if "voice" in selected else False,
                docs=True if "docs" in selected else False,
                test=True if "test" in selected else False,
                mongo=True if "mongo" in selected else False,
            )
            break
        elif choice == "2":
            selected = extras_selector()
            update_red(
                dev=True,
                reinstall=reinstall,
                voice=True if "voice" in selected else False,
                docs=True if "docs" in selected else False,
                test=True if "test" in selected else False,
                mongo=True if "mongo" in selected else False,
            )
            break
        elif choice == "0" and can_go_back:
            return False
        clear_screen()
    return True


def debug_info():
    pyver = sys.version
    redver = pkg_resources.get_distribution("Red-DiscordBot").version
    if IS_WINDOWS:
        os_info = platform.uname()
        osver = "{} {} (version {}) {}".format(
            os_info.system, os_info.release, os_info.version, os_info.machine
        )
    elif IS_MAC:
        os_info = platform.mac_ver()
        osver = "Mac OSX {} {}".format(os_info[0], os_info[2])
    else:
        os_info = distro.linux_distribution()
        osver = "{} {}".format(os_info[0], os_info[1]).strip()
    user_who_ran = getpass.getuser()
    info = "Debug Info for Red\n\n" + "Python version: {}\n".format(
        pyver
    ) + "Red version: {}\n".format(
        redver
    ) + "OS version: {}\n".format(
        osver
    ) + "System arch: {}\n".format(
        platform.machine()
    ) + "User: {}\n".format(
        user_who_ran
    )
    print(info)
    exit(0)


def main_menu():
    if IS_WINDOWS:
        os.system("TITLE Red - Discord Bot V3 Launcher")
    clear_screen()
    while True:
        print(INTRO)
        print("1. Run Red w/ autorestart in case of issues")
        print("2. Run Red")
        print("3. Update Red")
        print("4. Create Instance")
        print("5. Remove Instance")
        print("6. Debug information (use this if having issues with the launcher or bot)")
        print("7. Reinstall Red")
        print("0. Exit")
        choice = user_choice()
        if choice == "1":
            instance = instance_menu()
            cli_flags = cli_flag_getter()
            if instance:
                run_red(instance, autorestart=True, cliflags=cli_flags)
            wait()
        elif choice == "2":
            instance = instance_menu()
            cli_flags = cli_flag_getter()
            if instance:
                run_red(instance, autorestart=False, cliflags=cli_flags)
            wait()
        elif choice == "3":
            if development_choice():
                wait()
        elif choice == "4":
            basic_setup()
            wait()
        elif choice == "5":
            asyncio.get_event_loop().run_until_complete(remove_instance_interaction())
            wait()
        elif choice == "6":
            debug_info()
        elif choice == "7":
            while True:
                loop = asyncio.get_event_loop()
                clear_screen()
                print("==== Reinstall Red ====")
                print(
                    "1. Reinstall Red requirements (discard code changes, keep data and 3rd party cogs)"
                )
                print("2. Reset all data")
                print("3. Factory reset (discard code changes, reset all data)")
                print("\n")
                print("0. Back")
                choice = user_choice()
                if choice == "1":
                    if development_choice(reinstall=True):
                        wait()
                elif choice == "2":
                    loop.run_until_complete(reset_red())
                    wait()
                elif choice == "3":
                    loop.run_until_complete(reset_red())
                    development_choice(reinstall=True, can_go_back=False)
                    wait()
                elif choice == "0":
                    break
        elif choice == "0":
            break
        clear_screen()


def main():
    if not PYTHON_OK:
        raise RuntimeError(
            "Red requires Python 3.5 or greater. " "Please install the correct version!"
        )
    if args.debuginfo:  # Check first since the function triggers an exit
        debug_info()

    if args.update and args.update_dev:  # Conflicting args, so error out
        raise RuntimeError(
            "\nUpdate requested but conflicting arguments provided.\n\n"
            "Please try again using only one of --update or --update-dev"
        )
    if args.update:
        update_red(voice=args.voice, docs=args.docs, test=args.test, mongo=args.mongo)
    elif args.update_dev:
        update_red(dev=True, voice=args.voice, docs=args.docs, test=args.test, mongo=args.mongo)

    if INTERACTIVE_MODE:
        main_menu()
    elif args.start:
        print("Starting Red...")
        run_red(args.instancename, autorestart=args.auto_restart, cliflags=flags_to_pass)


args, flags_to_pass = parse_cli_args()

if __name__ == "__main__":
    try:
        main()
    except KeyboardInterrupt:
        print("Exiting...")<|MERGE_RESOLUTION|>--- conflicted
+++ resolved
@@ -310,11 +310,7 @@
     return selected
 
 
-<<<<<<< HEAD
-def development_choice(reinstall = False, can_go_back = True):
-=======
-def development_choice(reinstall=False):
->>>>>>> 7a70d12e
+def development_choice(reinstall=False, can_go_back=True):
     while True:
         print("\n")
         print("Do you want to install stable or development version?")
