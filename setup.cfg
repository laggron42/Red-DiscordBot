[metadata]
name = Red-DiscordBot
version = attr: redbot.__version__
description = A highly customisable Discord bot
license = GPL-3.0
long_description = file: README.md
long_description_content_type = text/markdown; charset=UTF-8; variant=GFM
author = Cog-Creators
author_email = cogcreators@gmail.com
url = https://github.com/Cog-Creators/Red-DiscordBot
project_urls =
    Discord Server = https://discord.gg/red
    Documentation = https://docs.discord.red
    Donate on Patreon = https://www.patreon.com/Red_Devs
    Issue Tracker = https://github.com/Cog-Creators/Red-DiscordBot/issues
    Source Code = https://github.com/Cog-Creators/Red-DiscordBot
classifiers =
    # List at https://pypi.org/pypi?%3Aaction=list_classifiers
    Development Status :: 5 - Production/Stable
    Framework :: AsyncIO
    Intended Audience :: Developers
    Intended Audience :: End Users/Desktop
    License :: OSI Approved :: GNU General Public License v3 (GPLv3)
    Natural Language :: English
    Operating System :: MacOS :: MacOS X
    Operating System :: Microsoft :: Windows
    Operating System :: POSIX :: Linux
    Programming Language :: Python :: 3 :: Only
    Programming Language :: Python :: 3.8
    Programming Language :: Python :: 3.9
    Topic :: Communications :: Chat
license_files =
    LICENSE
    redbot/**/*.LICENSE

[options]
packages = find_namespace:
python_requires = >=3.8.1,<3.10
include_package_data = True
install_requires =
    aiohttp==3.7.4.post0
    aiohttp-json-rpc==0.13.3
    aiosqlite==0.17.0
    appdirs==1.4.4
    apsw-wheels==3.36.0.post1
    async-timeout==3.0.1
    attrs==21.2.0
    Babel==2.9.1
    cffi==1.14.6
    chardet==4.0.0
    click==8.0.1
    colorama==0.4.4
    commonmark==0.9.1
<<<<<<< HEAD
    contextlib2==21.6.0
    discord.py==1.7.3
    distro==1.6.0; sys_platform == "linux"
=======
    contextlib2==0.6.0.post1
    discord.py @ git+https://github.com/Rapptz/discord.py.git@f14e584304d9d6676c90f8aa59d6e4be23d22a10#egg=discord.py
    distro==1.5.0; sys_platform == "linux"
>>>>>>> ffbbd4d5
    fuzzywuzzy==0.18.0
    idna==3.2
    Markdown==3.3.4
    multidict==5.1.0
    psutil==5.8.0
    pycparser==2.20
    Pygments==2.10.0
    PyNaCl==1.4.0
    python-dateutil==2.8.2
    python-Levenshtein-wheels==0.13.2
    pytz==2021.1
    PyYAML==5.4.1
    Red-Lavalink==0.9.0
    rich==10.9.0
    schema==0.7.4
    six==1.16.0
    typing-extensions==3.10.0.2
    uvloop==0.16.0; sys_platform != "win32" and platform_python_implementation == "CPython"
    yarl==1.6.3

[options.extras_require]
docs =
    alabaster==0.7.12
    certifi==2021.5.30
    charset-normalizer==2.0.4
    docutils==0.16
    imagesize==1.2.0
    Jinja2==3.0.1
    MarkupSafe==2.0.1
    packaging==21.0
    pyparsing==2.4.7
    requests==2.26.0
    snowballstemmer==2.1.0
    Sphinx==4.1.2
    sphinx-prompt==1.5.0
    sphinx-rtd-theme==0.5.2
    sphinxcontrib-applehelp==1.0.2
    sphinxcontrib-devhelp==1.0.2
    sphinxcontrib-htmlhelp==2.0.0
    sphinxcontrib-jsmath==1.0.1
    sphinxcontrib-qthelp==1.0.3
    sphinxcontrib-serializinghtml==1.1.5
    sphinxcontrib-trio==1.1.2
    urllib3==1.26.6
postgres =
    asyncpg==0.24.0
style =
    black==20.8b1
    mypy-extensions==0.4.3
    pathspec==0.9.0
    regex==2021.8.28
    toml==0.10.2
    typed-ast==1.4.3
test =
    astroid==2.7.3
    iniconfig==1.1.1
    isort==5.9.3
    lazy-object-proxy==1.6.0
    mccabe==0.6.1
    packaging==21.0
    platformdirs==2.3.0
    pluggy==1.0.0
    py==1.10.0
    pylint==2.10.2
    pyparsing==2.4.7
    pytest==6.2.5
    pytest-asyncio==0.15.1
    pytest-mock==3.6.1
    toml==0.10.2
    wrapt==1.12.1
all =
    %(postgres)s
dev =
    %(all)s
    %(docs)s
    %(style)s
    %(test)s

[options.entry_points]
console_scripts =
    redbot=redbot.__main__:main
    redbot-setup=redbot.setup:run_cli
    redbot-launcher=redbot.launcher:main
pytest11 =
    red-discordbot=redbot.pytest

[options.packages.find]
include =
    redbot
    redbot.*<|MERGE_RESOLUTION|>--- conflicted
+++ resolved
@@ -51,15 +51,9 @@
     click==8.0.1
     colorama==0.4.4
     commonmark==0.9.1
-<<<<<<< HEAD
-    contextlib2==21.6.0
-    discord.py==1.7.3
-    distro==1.6.0; sys_platform == "linux"
-=======
     contextlib2==0.6.0.post1
     discord.py @ git+https://github.com/Rapptz/discord.py.git@f14e584304d9d6676c90f8aa59d6e4be23d22a10#egg=discord.py
     distro==1.5.0; sys_platform == "linux"
->>>>>>> ffbbd4d5
     fuzzywuzzy==0.18.0
     idna==3.2
     Markdown==3.3.4
