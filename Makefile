.DEFAULT_GOAL := help

PYTHON ?= python3.8

ROOT_DIR:=$(shell dirname $(realpath $(firstword $(MAKEFILE_LIST))))

ifneq ($(wildcard $(ROOT_DIR)/.venv/.),)
	VENV_PYTHON = $(ROOT_DIR)/.venv/bin/python
else
	VENV_PYTHON = $(PYTHON)
endif

define HELP_BODY
Usage:
  make <command>

Commands:
  reformat                   Reformat all .py files being tracked by git.
  stylecheck                 Check which tracked .py files need reformatting.
  stylediff                  Show the post-reformat diff of the tracked .py files
                             without modifying them.
  gettext                    Generate pot files.
  upload_translations        Upload pot files to Crowdin.
  download_translations      Download translations from Crowdin.
  bumpdeps                   Run script bumping dependencies.
  newenv                     Create or replace this project's virtual environment.
  syncenv                    Sync this project's virtual environment to Red's latest
                             dependencies.
endef
export HELP_BODY

# Python Code Style
reformat:
	$(VENV_PYTHON) -m black $(ROOT_DIR)
stylecheck:
	$(VENV_PYTHON) -m black --check $(ROOT_DIR)
stylediff:
	$(VENV_PYTHON) -m black --check --diff $(ROOT_DIR)

# Translations
gettext:
	$(PYTHON) -m redgettext --command-docstrings --verbose --recursive redbot --exclude-files "redbot/pytest/**/*"
upload_translations:
	crowdin upload sources
download_translations:
	crowdin download

# Dependencies
bumpdeps:
	$(PYTHON) tools/bumpdeps.py

# Development environment
newenv:
	$(PYTHON) -m venv --clear .venv
	.venv/bin/pip install -U pip setuptools wheel
	$(MAKE) syncenv
syncenv:
	.venv/bin/pip install -Ur ./tools/dev-requirements.txt

<<<<<<< HEAD
# Packaging
updatedebian:
	$(PYTHON) ./tools/update_debian.py --update
checkdebian:
	$(PYTHON) ./tools/update_debian.py
=======
# Help
help:
	@echo "$$HELP_BODY"
>>>>>>> 1ee4156a
<|MERGE_RESOLUTION|>--- conflicted
+++ resolved
@@ -57,14 +57,12 @@
 syncenv:
 	.venv/bin/pip install -Ur ./tools/dev-requirements.txt
 
-<<<<<<< HEAD
 # Packaging
 updatedebian:
 	$(PYTHON) ./tools/update_debian.py --update
 checkdebian:
 	$(PYTHON) ./tools/update_debian.py
-=======
+
 # Help
 help:
-	@echo "$$HELP_BODY"
->>>>>>> 1ee4156a
+	@echo "$$HELP_BODY"